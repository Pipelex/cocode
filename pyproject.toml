--- conflicted
+++ resolved
@@ -1,10 +1,6 @@
 [project]
 name = "cocode"
-<<<<<<< HEAD
-version = "0.2.3"
-=======
 version = "0.3.0"
->>>>>>> e4908c75
 description = "Cocode is the friend of your code"
 authors = [{ name = "Evotis S.A.S.", email = "evotis@pipelex.com" }]
 maintainers = [{ name = "Pipelex staff", email = "oss@pipelex.com" }]
@@ -21,11 +17,7 @@
 ]
 
 dependencies = [
-<<<<<<< HEAD
-    "pipelex[anthropic,google,google-genai,bedrock] @ git+https://github.com/Pipelex/pipelex.git@dev",
-=======
     "pipelex[anthropic,google,google-genai,bedrock] @ git+https://github.com/Pipelex/pipelex.git",
->>>>>>> e4908c75
     "PyGithub==2.4.0",
 ]
 
