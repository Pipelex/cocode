[project]
name = "cocode"
version = "0.6.0"
description = "Cocode is the friend of your code"
authors = [{ name = "Evotis S.A.S.", email = "evotis@pipelex.com" }]
maintainers = [{ name = "Pipelex staff", email = "oss@pipelex.com" }]
license = "MIT"
readme = "README.md"
requires-python = ">=3.10"
classifiers = [
    "Programming Language :: Python :: 3",
    "Programming Language :: Python :: 3.10",
    "Programming Language :: Python :: 3.11",
    "Programming Language :: Python :: 3.12",
    "Programming Language :: Python :: 3.13",
    "Operating System :: OS Independent",
]

dependencies = [
<<<<<<< HEAD
    "pipelex[anthropic,google,google-genai,bedrock]==0.15.2",
=======
    "pipelex[anthropic,google,google-genai,bedrock]==0.15.3",
>>>>>>> 24d378ca
    "PyGithub==2.4.0",
]

[project.optional-dependencies]
docs = [
    "mkdocs==1.6.1",
    "mkdocs-glightbox==0.4.0",
    "mkdocs-material==9.6.14",
    "mkdocs-meta-manager==1.1.0",
]
dev = [
    "boto3-stubs>=1.35.24",
    "mypy>=1.11.2",
    "pyright>=1.1.405",
    "pytest>=8.3.3",
    "pytest_asyncio>=0.24.0",
    "pytest-cov>=6.1.1",
    "pytest-mock>=3.14.0",
    "pytest-sugar>=1.0.0",
    "ruff>=0.6.8",
    "types-aioboto3[bedrock,bedrock-runtime]>=13.4.0",
    "types-aiofiles>=24.1.0.20240626",
    "types-markdown>=3.6.0.20240316",
    "types-networkx>=3.3.0.20241020",
    "types-openpyxl>=3.1.5.20250306",
    "types-PyYAML>=6.0.12.20250326",
]

[project.scripts]
cocode = "cocode.cli.main:app"

[build-system]
requires = ["hatchling"]
build-backend = "hatchling.build"

[tool.hatch.metadata]
allow-direct-references = true

[tool.hatch.build.targets.wheel]
packages = ["cocode"]

[tool.hatch.build.targets.wheel.force-include]
"pipelex.toml" = "pipelex.toml"

[tool.hatch.build.targets.sdist]
packages = ["cocode"]

[tool.hatch.build.targets.sdist.force-include]
"pipelex.toml" = "pipelex.toml"

[project.urls]
Homepage = "https://pipelex.com"
Repository = "https://github.com/pipelex/cocode"
Documentation = "https://docs.pipelex.com/"

[tool.uv]
required-version = ">=0.7.2"

[tool.mypy]
packages = ["cocode", "tests"]
check_untyped_defs = true
exclude = "^.*\\.venv/.*$"
mypy_path = "."
plugins = ["pydantic.mypy"]
python_version = "3.11"
warn_return_any = true
warn_unused_configs = true

[[tool.mypy.overrides]]
ignore_missing_imports = true
module = ["json2html"]

[tool.pyright]
include = ["cocode", "tests"]
exclude = ["**/node_modules", "**/__pycache__"]
extraPaths = ["./tests"]
analyzeUnannotatedFunctions = true
deprecateTypingAliases = false
disableBytesTypePromotions = true
enableExperimentalFeatures = false
enableTypeIgnoreComments = true
pythonVersion = "3.11"
reportAbstractUsage = "error"
reportArgumentType = "error"
reportAssertAlwaysTrue = "error"
reportAssertTypeFailure = "error"
reportAssignmentType = "error"
reportAttributeAccessIssue = "error"
reportCallInDefaultInitializer = true
reportCallIssue = "error"
reportDeprecated = "error"
reportDuplicateImport = "error"
reportFunctionMemberAccess = "error"
reportGeneralTypeIssues = "error"
reportImplicitOverride = true
reportImplicitStringConcatenation = false
reportImportCycles = true
reportIncompatibleMethodOverride = "error"
reportIncompatibleVariableOverride = "error"
reportIncompleteStub = "error"
reportInconsistentConstructor = "error"
reportInconsistentOverload = "error"
reportIndexIssue = "error"
reportInvalidStringEscapeSequence = "error"
reportInvalidStubStatement = "error"
reportInvalidTypeArguments = "error"
reportInvalidTypeForm = "error"
reportInvalidTypeVarUse = "error"
reportMatchNotExhaustive = "error"
reportMissingImports = "error"
reportMissingModuleSource = "warning"
reportMissingParameterType = "error"
reportMissingSuperCall = "none"
reportMissingTypeArgument = "error"
reportMissingTypeStubs = false
reportNoOverloadImplementation = "error"
reportOperatorIssue = "error"
reportOptionalCall = "error"
reportOptionalContextManager = "error"
reportOptionalIterable = "error"
reportOptionalMemberAccess = "error"
reportOptionalOperand = "error"
reportOptionalSubscript = "error"
reportOverlappingOverload = "error"
reportPossiblyUnboundVariable = "error"
reportPrivateImportUsage = "error"
reportPrivateUsage = "error"
reportPropertyTypeMismatch = true
reportRedeclaration = "error"
reportReturnType = "error"
reportSelfClsParameterName = "error"
reportTypeCommentUsage = "error"
reportTypedDictNotRequiredAccess = "error"
reportUnboundVariable = "error"
reportUndefinedVariable = "error"
reportUninitializedInstanceVariable = "none"
reportUnknownArgumentType = "error"
reportUnknownLambdaType = "error"
reportUnknownMemberType = "error"
reportUnknownParameterType = "error"
reportUnknownVariableType = "error"
reportUnnecessaryCast = "error"
reportUnnecessaryComparison = "error"
reportUnnecessaryContains = "error"
reportUnnecessaryIsInstance = "error"
reportUnnecessaryTypeIgnoreComment = "none"
reportUnsupportedDunderAll = "error"
reportUntypedBaseClass = "error"
reportUntypedClassDecorator = "error"
reportUntypedFunctionDecorator = "error"
reportUntypedNamedTuple = "error"
reportUnusedCallResult = "none"
reportUnusedClass = "error"
reportUnusedCoroutine = "error"
reportUnusedExcept = "error"
reportUnusedExpression = "error"
reportUnusedFunction = "error"
reportUnusedImport = "none"
reportUnusedVariable = "error"
reportWildcardImportFromLibrary = "error"
strictDictionaryInference = true
strictListInference = true
strictParameterNoneValue = true
strictSetInference = true
typeCheckingMode = "strict"

[tool.pytest.ini_options]
addopts = "--import-mode=importlib -ra -m 'not inference'"
asyncio_default_fixture_loop_scope = "session"
markers = [
    "unit: fast isolated tests with no external dependencies",
    "integration: tests that require external services or dependencies",
    "end2end: full workflow tests that test complete user scenarios",
    "inference: slow and costly due to inference calls",
    "gha_disabled: tests that should not run in GitHub Actions",
    "codex_disabled: tests that should not run in Codex",
    "dry_runnable: tests that can be run in dry-run mode",
]
minversion = "8.0"
xfail_strict = true

[tool.ruff]
exclude = [
    ".cursor",
    ".git",
    ".github",
    ".mypy_cache",
    ".ruff_cache",
    ".venv",
    ".vscode",
    "trigger_pipeline",
]
line-length = 150
target-version = "py311"

[tool.ruff.format]

[tool.ruff.lint]
ignore = ["F401"]
external = ["F401"]
select = [
    "E4",
    "E7",
    "E9",
    "F",
    "A001",
    "A002",
    "A003",
    "RUF008",
    "RUF009",
    "RUF012",
    "RUF013",
    "RUF100",
    "E501",
    "I",
]

[tool.pipelex]
config_inheritance = ["pipelex"]<|MERGE_RESOLUTION|>--- conflicted
+++ resolved
@@ -17,11 +17,7 @@
 ]
 
 dependencies = [
-<<<<<<< HEAD
-    "pipelex[anthropic,google,google-genai,bedrock]==0.15.2",
-=======
     "pipelex[anthropic,google,google-genai,bedrock]==0.15.3",
->>>>>>> 24d378ca
     "PyGithub==2.4.0",
 ]
 
