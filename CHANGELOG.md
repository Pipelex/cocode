# Changelog

<<<<<<< HEAD
=======
## [v0.3.0] - 2025-10-15

### Highlights
- Bump `pipelex` to `v0.12.0`: See `Pipelex` changelog [here](https://docs.pipelex.com/changelog/)
- Major overhaul of Pipelex language syntax and inference configuration system

### Added
- `analyze` command for analyzing git diffs with custom prompts
- Migration guide for upgrading to v0.3.0
- Granular documentation guides: `write_pipelex.mdc`, `python_standards.mdc`, `run_pipelex.mdc`
- Inference backend configurations for `google`

### Changed
- **Breaking**: Overhauled Pipelex language syntax: `definition` → `description`, `llm` → `model`, `prompt_template` → `prompt`, `PipeOcr` → `PipeExtract`, `PipeJinja2` → `PipeCompose`
- **Breaking**: Revamped inference configuration to structured backend system in `.pipelex/inference/`
- **Breaking**: Renamed CLI flag `--ignore-pattern` → `--exclude-pattern`
- Renamed `pipelex_libraries` directory → `pipelines`
- Updated test markers: `ocr` → `extract`, `imgg` → `img_gen`
- Default routing profile changed to `pipelex_first`

### Removed
- Monolithic rule files (replaced with specific guides)
- Legacy `base_library` pipelines (functionality moved to core)
- `init` and `reinitbaselibrary` Makefile commands
- `base_templates.toml` (contents integrated into core)


>>>>>>> e4908c75
## [v0.2.3] - 2025-09-22

### Changed

- Cleaned cli commands.

## [v0.2.2] - 2025-09-18

### Highlights
- Bump `pipelex` to `v0.10.2`: See `Pipelex` changelog [here](https://docs.pipelex.com/changelog/)

### Added
- Comprehensive inference backend configuration system supporting Anthropic, Azure OpenAI, Bedrock, BlackboxAI, Mistral, Ollama, OpenAI, Perplexity, VertexAI, and XAI
- New model deck system with routing profiles for model-to-backend management
- Support for latest AI models: Claude 4 (sonnet, opus, 4.1-opus), GPT-5 (standard, mini, nano, chat), O3/O4, Grok-3, and Gemini 2.5
- Model aliases system with cost tracking and input/output type specifications

### Changed
- Migrated from LLM deck to model deck system with backend-specific configurations
- Restructured configuration from `cocode/pipelex_libraries` to `.pipelex` directory
- Updated model naming conventions and pipeline configurations

### Removed
- Legacy LLM integrations and individual provider files (anthropic.toml, openai.toml, etc.)
- Old configuration files: plugin_config.toml, preferred_platforms, ocr_handles, llm_external_handles

## [v0.2.1] - 2025-09-06

### Changed

- Bump `pipelex` to `v0.9.4`: See `Pipelex` changelog [here](https://docs.pipelex.com/changelog/)
- Support BlackboxAI endpoints for inference

## [v0.2.0] - 2025-09-06

### Added
- Command group structure with `app.add_typer()` for better CLI organization
- `cocode/common.py` module with shared utilities (`PipeCode` enum, `validate_repo_path()`, `get_output_dir()`)
- Alternative command names for flexibility (e.g., `repox repo` alongside `repox convert`)
- GitHub repository support for analyzing both local and remote repositories
- Smart caching system for GitHub repositories with local storage
- GitHub authentication support via Personal Access Tokens (PAT) and GitHub CLI
- Private repository access with proper authentication
- Shallow cloning for faster repository analysis
- Branch-specific repository analysis support
- Multiple GitHub URL format support (short format, HTTPS, SSH, branch-specific)
- Force refresh functionality for cached repositories
- Temporary directory mode for GitHub repository cloning
- Cache cleanup functionality for old repositories
- Comprehensive GitHub repository manager with `GitHubRepoManager` class
- Integration tests for GitHub functionality
- Unit tests for GitHub repository manager
- Enhanced CLI documentation with GitHub repository examples

### Changed
- **Major CLI restructuring**: Reorganized flat command structure into logical command groups for better organization and maintainability
  - `repox` → `repox convert` (repository processing commands)
  - `swe-*` commands → `swe *` subcommands (e.g., `swe-from-repo` → `swe from-repo`)
  - `validate` → `validation validate` (with additional `validation dry-run` and `validation check-config` options)
- **Improved CLI architecture**: Extracted command implementations from main CLI module into co-located packages (`cocode/repox/repox_cli.py`, `cocode/swe/swe_cli.py`, etc.) for better code organization
- **Updated documentation**: All examples and references updated to reflect new command structure
- Repository path validation now supports both local paths and GitHub URLs
- All SWE commands now support GitHub repository analysis in addition to local repositories
- CLI help text updated to reflect GitHub repository support
- Command descriptions enhanced with GitHub repository examples

### Removed
- Direct command implementations from main CLI module (moved to dedicated CLI modules)

### Deprecated
- Direct `cocode validate` command (still works but shows deprecation notice; use `cocode validation validate` instead)

### Security
- GitHub authentication support with secure token handling
- Private repository access with proper credential management

## [v0.1.3] - 2025-09-06

### Added

 - Better support for BlackboxAI IDE
 - VS Code extensions recommendations file with Pipelex, Ruff, and MyPy extensions
 - File association for .plx files in VS Code settings
 - Bump `pipelex` to `v0.9.3`: See `Pipelex` changelog [here](https://docs.pipelex.com/changelog/)


## [v0.1.2] - 2025-09-03

### Changed

- Deactivated pipeline tracking and activity tracking in `pipelex.toml`.
- Added IDE extension link to `README.md`.

## [v0.1.1] - 2025-09-02

### Added

- Added demo video to README.md

## [v0.1.0] - 2025-09-02

### Changed

- Bump `pipelex` to `v0.9.0`: See `Pipelex` changelog [here](https://docs.pipelex.com/changelog/)
- Switched from `TOML` to `PLX` for pipeline definitions.

## [v0.0.15] - 2025-08-29

### Changed

- Fixed `typing_extensions` import error in `cocode/pipelex_libraries/pipelines/swe_diff/swe_diff.py` to use `typing_extensions` instead of `typing`.

## [v0.0.14] - 2025-08-29

### Fixed

- Fixed `StrEnum` import error in `cocode/cli.py` and `cocode/repox/process_python.py` to use `pipelex.types.StrEnum` instead of `enum.StrEnum`.

## [v0.0.13] - 2025-08-27

### Changed
- Bump `pipelex` to `v0.8.1`: See `Pipelex` changelog [here](https://docs.pipelex.com/changelog/)

## [v0.0.12] - 2025-08-21

### Changed
- Bump `pipelex` to `v0.7.0`: See `Pipelex` changelog [here](https://docs.pipelex.com/changelog/)

## [v0.0.11] - 2025-08-02

### Added
 - Added comprehensive changelog generation pipeline (`write_changelog_enhanced`) with three-stage processing: draft generation, polishing, and markdown formatting
 - Added `DraftChangelog` concept definition for intermediate changelog processing
 - Added AI-powered `draft_changelog_from_git_diff` pipe that analyzes code diffs using LLM to extract changes, improvements, and features
 - Added `polish_changelog` pipe that removes redundancy, groups related changes, and applies markdown formatting

## [v0.0.10] - 2025-08-02

### Changed
 - Default output file extension changed from .txt to .md for SWE diff analysis
 - Pipelex dependency constraint relaxed from exact version 0.6.9 to minimum version >=0.6.9
 - Jinja2 template formatting improved with consistent indentation for changelog sections

## [v0.0.9] - 2025-07-26

- Updated pipelex dependency from version 0.6.8 to 0.6.9

### Added
- README example for new CLI command `swe-ai-instruction-update` for updating AI instruction files
- New PipeCode enum values for extraction and documentation operations: EXTRACT_FUNDAMENTALS, EXTRACT_ENVIRONMENT_BUILD, EXTRACT_CODING_STANDARDS, EXTRACT_TEST_STRATEGY, EXTRACT_COLLABORATION, DOC_PROOFREAD, DOC_UPDATE, AI_INSTRUCTION_UPDATE

### Changed
- Simplified pipeline input handling to use input_memory instead of working_memory pattern
- Updated pipeline type definitions from CodeDiff to swe_diff.GitDiff for better naming consistency
- Switched default LLM model from gpt-4o to claude-4-sonnet for software engineering tasks
- Polished code related to cursor rules file detection with support for .cursor/rules directory pattern, using failable_load_text_from_path for better error handling

### Fixed
- Corrected typo in documentation update prompt template ('inclide' to 'include')
- Removed redundant doc_dir parameter from AI instruction update command
- Cleaned up unused to_stdout parameter from doc proofread command

## [v0.0.8] - 2025-07-25

### Added
- `NoDifferencesFound` exception class for handling cases where no differences are found in git diff.

### Changed
- Modified `swe_diff.plx` to reflect changes in pipeline steps and inputs/outputs.
- Refactored CLI commands to use `PipeRunMode` instead of `dry_run`.

### Removed
- Moved utility code from `swe_cmd.py` to `swe_utils.py`.

## [v0.0.7] - 2025-07-24

### Added
- New pipeline for proofreading documentation: `cocode swe-doc-proofread . --doc-dir docs`

### Changed
- Updated dependencies to `pipelex` version `v0.6.6`. See full `Pipelex` changelog [here](https://github.com/Pipelex/pipelex/blob/main/CHANGELOG.md).
- Updated LLM configurations in `cocode_deck.toml` and `vertexai.toml` files.

## [v0.0.6] - 2025-07-18

### Added
- New pipeline for updating documentation based on `git diff` analysis.
- New pipeline for updating AI instruction files based on `git diff` analysis.

### Changed
- Updated dependencies to `pipelex` version `0.6.3`.
- Modified the `Makefile` to include new commands for installing the latest dependencies and initializing libraries.

## [v0.0.5] - 2025-07-15

- Added the `pipelex_libraries` folder to the project
- Added `/pipelex_libraries` to `.gitignore`
- Moved `data/github/example_labels.json` to `tests/data/github/example_labels.json`

## [v0.0.4] - 2025-07-15

- Added GHA for publishing to PyPI, changelog check, doc deployment, and more

## [v0.0.3] - 2025-07-15

### Added
- New GitHub integration module (based on PyGithub) for cocode with commands for authentication, branch checking, repository info, and label syncing
- New issue templates for bug reports, feature requests, and general issues in GitHub
- New documentation pages including Getting Started, Commands, Examples, and Contributing

### Changed
- Updated Makefile to include new documentation commands for serving, checking, and deploying documentation with mkdocs
- Enhanced CLI with new command group for GitHub-related operations

## [v0.0.2] - 2025-07-11

### Added
- Added `CLA.md`, `CONTRIBUTING.md`, and `CODE_OF_CONDUCT.md`.

### Changed
- Fresh new look for the CLI: better helpers, sub commands, and more

### Fixed
- Fixed the dry run of `pipelex`
- Removed implementation of the `system` as in `pipelex`.

## [v0.0.1] - 2025-07-09

- Initial release<|MERGE_RESOLUTION|>--- conflicted
+++ resolved
@@ -1,7 +1,5 @@
 # Changelog
 
-<<<<<<< HEAD
-=======
 ## [v0.3.0] - 2025-10-15
 
 ### Highlights
@@ -29,7 +27,6 @@
 - `base_templates.toml` (contents integrated into core)
 
 
->>>>>>> e4908c75
 ## [v0.2.3] - 2025-09-22
 
 ### Changed
