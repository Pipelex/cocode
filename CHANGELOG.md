# Changelog

<<<<<<< HEAD
Here's a more concise and better explained changelog:

## Unreleased
=======
All notable changes to this project will be documented in this file.

## [v0.2.0] - 2025-09-06

### Added
- Command group structure with `app.add_typer()` for better CLI organization
- `cocode/common.py` module with shared utilities (`PipeCode` enum, `validate_repo_path()`, `get_output_dir()`)
- Alternative command names for flexibility (e.g., `repox repo` alongside `repox convert`)
- GitHub repository support for analyzing both local and remote repositories
- Smart caching system for GitHub repositories with local storage
- GitHub authentication support via Personal Access Tokens (PAT) and GitHub CLI
- Private repository access with proper authentication
- Shallow cloning for faster repository analysis
- Branch-specific repository analysis support
- Multiple GitHub URL format support (short format, HTTPS, SSH, branch-specific)
- Force refresh functionality for cached repositories
- Temporary directory mode for GitHub repository cloning
- Cache cleanup functionality for old repositories
- Comprehensive GitHub repository manager with `GitHubRepoManager` class
- Integration tests for GitHub functionality
- Unit tests for GitHub repository manager
- Enhanced CLI documentation with GitHub repository examples
>>>>>>> 2dbef676

### Changed
- **Major CLI restructuring**: Reorganized flat command structure into logical command groups for better organization and maintainability
  - `repox` → `repox convert` (repository processing commands)
  - `swe-*` commands → `swe *` subcommands (e.g., `swe-from-repo` → `swe from-repo`)
  - `validate` → `validation validate` (with additional `validation dry-run` and `validation check-config` options)
- **Improved CLI architecture**: Extracted command implementations from main CLI module into co-located packages (`cocode/repox/repox_cli.py`, `cocode/swe/swe_cli.py`, etc.) for better code organization
- **Updated documentation**: All examples and references updated to reflect new command structure
<<<<<<< HEAD

### Added
- Command group structure with `app.add_typer()` for better CLI organization
- `cocode/common.py` module with shared utilities (`PipeCode` enum, `validate_repo_path()`, `get_output_dir()`)
- Alternative command names for flexibility (e.g., `repox repo` alongside `repox convert`)
=======
- Repository path validation now supports both local paths and GitHub URLs
- All SWE commands now support GitHub repository analysis in addition to local repositories
- CLI help text updated to reflect GitHub repository support
- Command descriptions enhanced with GitHub repository examples

### Removed
- Direct command implementations from main CLI module (moved to dedicated CLI modules)
>>>>>>> 2dbef676

### Deprecated
- Direct `cocode validate` command (still works but shows deprecation notice; use `cocode validation validate` instead)

<<<<<<< HEAD
**Migration**: Replace hyphens with spaces in SWE commands (e.g., `swe-from-repo` → `swe from-repo`) and use `repox convert` instead of `repox`. All old functionality remains available in the new structure.
=======
### Security
- GitHub authentication support with secure token handling
- Private repository access with proper credential management
>>>>>>> 2dbef676

## [v0.1.3] - 2025-09-06

### Added

 - Better support for BlackboxAI IDE
 - VS Code extensions recommendations file with Pipelex, Ruff, and MyPy extensions
 - File association for .plx files in VS Code settings
 - Bump `pipelex` to `v0.9.3`: See `Pipelex` changelog [here](https://docs.pipelex.com/changelog/)


## [v0.1.2] - 2025-09-03

### Changed

- Deactivated pipeline tracking and activity tracking in `pipelex.toml`.
- Added IDE extension link to `README.md`.

## [v0.1.1] - 2025-09-02

### Added

- Added demo video to README.md

## [v0.1.0] - 2025-09-02

### Changed

- Bump `pipelex` to `v0.9.0`: See `Pipelex` changelog [here](https://docs.pipelex.com/changelog/)
- Switched from `TOML` to `PLX` for pipeline definitions.

## [v0.0.15] - 2025-08-29

### Changed

- Fixed `typing_extensions` import error in `cocode/pipelex_libraries/pipelines/swe_diff/swe_diff.py` to use `typing_extensions` instead of `typing`.

## [v0.0.14] - 2025-08-29

### Fixed

- Fixed `StrEnum` import error in `cocode/cli.py` and `cocode/repox/process_python.py` to use `pipelex.types.StrEnum` instead of `enum.StrEnum`.

## [v0.0.13] - 2025-08-27

### Changed
- Bump `pipelex` to `v0.8.1`: See `Pipelex` changelog [here](https://docs.pipelex.com/changelog/)

## [v0.0.12] - 2025-08-21

### Changed
- Bump `pipelex` to `v0.7.0`: See `Pipelex` changelog [here](https://docs.pipelex.com/changelog/)

## [v0.0.11] - 2025-08-02

### Added
 - Added comprehensive changelog generation pipeline (`write_changelog_enhanced`) with three-stage processing: draft generation, polishing, and markdown formatting
 - Added `DraftChangelog` concept definition for intermediate changelog processing
 - Added AI-powered `draft_changelog_from_git_diff` pipe that analyzes code diffs using LLM to extract changes, improvements, and features
 - Added `polish_changelog` pipe that removes redundancy, groups related changes, and applies markdown formatting

## [v0.0.10] - 2025-08-02

### Changed
 - Default output file extension changed from .txt to .md for SWE diff analysis
 - Pipelex dependency constraint relaxed from exact version 0.6.9 to minimum version >=0.6.9
 - Jinja2 template formatting improved with consistent indentation for changelog sections

## [v0.0.9] - 2025-07-26

- Updated pipelex dependency from version 0.6.8 to 0.6.9

### Added
- README example for new CLI command `swe-ai-instruction-update` for updating AI instruction files
- New PipeCode enum values for extraction and documentation operations: EXTRACT_FUNDAMENTALS, EXTRACT_ENVIRONMENT_BUILD, EXTRACT_CODING_STANDARDS, EXTRACT_TEST_STRATEGY, EXTRACT_COLLABORATION, DOC_PROOFREAD, DOC_UPDATE, AI_INSTRUCTION_UPDATE

### Changed
- Simplified pipeline input handling to use input_memory instead of working_memory pattern
- Updated pipeline type definitions from CodeDiff to swe_diff.GitDiff for better naming consistency
- Switched default LLM model from gpt-4o to claude-4-sonnet for software engineering tasks
- Polished code related to cursor rules file detection with support for .cursor/rules directory pattern, using failable_load_text_from_path for better error handling

### Fixed
- Corrected typo in documentation update prompt template ('inclide' to 'include')
- Removed redundant doc_dir parameter from AI instruction update command
- Cleaned up unused to_stdout parameter from doc proofread command

## [v0.0.8] - 2025-07-25

### Added
- `NoDifferencesFound` exception class for handling cases where no differences are found in git diff.

### Changed
- Modified `swe_diff.plx` to reflect changes in pipeline steps and inputs/outputs.
- Refactored CLI commands to use `PipeRunMode` instead of `dry_run`.

### Removed
- Moved utility code from `swe_cmd.py` to `swe_utils.py`.

## [v0.0.7] - 2025-07-24

### Added
- New pipeline for proofreading documentation: `cocode swe-doc-proofread . --doc-dir docs`

### Changed
- Updated dependencies to `pipelex` version `v0.6.6`. See full `Pipelex` changelog [here](https://github.com/Pipelex/pipelex/blob/main/CHANGELOG.md).
- Updated LLM configurations in `cocode_deck.toml` and `vertexai.toml` files.

## [v0.0.6] - 2025-07-18

### Added
- New pipeline for updating documentation based on `git diff` analysis.
- New pipeline for updating AI instruction files based on `git diff` analysis.

### Changed
- Updated dependencies to `pipelex` version `0.6.3`.
- Modified the `Makefile` to include new commands for installing the latest dependencies and initializing libraries.

## [v0.0.5] - 2025-07-15

- Added the `pipelex_libraries` folder to the project
- Added `/pipelex_libraries` to `.gitignore`
- Moved `data/github/example_labels.json` to `tests/data/github/example_labels.json`

## [v0.0.4] - 2025-07-15

- Added GHA for publishing to PyPI, changelog check, doc deployment, and more

## [v0.0.3] - 2025-07-15

### Added
- New GitHub integration module (based on PyGithub) for cocode with commands for authentication, branch checking, repository info, and label syncing
- New issue templates for bug reports, feature requests, and general issues in GitHub
- New documentation pages including Getting Started, Commands, Examples, and Contributing

### Changed
- Updated Makefile to include new documentation commands for serving, checking, and deploying documentation with mkdocs
- Enhanced CLI with new command group for GitHub-related operations

## [v0.0.2] - 2025-07-11

### Added
- Added `CLA.md`, `CONTRIBUTING.md`, and `CODE_OF_CONDUCT.md`.

### Changed
- Fresh new look for the CLI: better helpers, sub commands, and more

### Fixed
- Fixed the dry run of `pipelex`
- Removed implementation of the `system` as in `pipelex`.

## [v0.0.1] - 2025-07-09

- Initial release<|MERGE_RESOLUTION|>--- conflicted
+++ resolved
@@ -1,10 +1,5 @@
 # Changelog
 
-<<<<<<< HEAD
-Here's a more concise and better explained changelog:
-
-## Unreleased
-=======
 All notable changes to this project will be documented in this file.
 
 ## [v0.2.0] - 2025-09-06
@@ -27,7 +22,6 @@
 - Integration tests for GitHub functionality
 - Unit tests for GitHub repository manager
 - Enhanced CLI documentation with GitHub repository examples
->>>>>>> 2dbef676
 
 ### Changed
 - **Major CLI restructuring**: Reorganized flat command structure into logical command groups for better organization and maintainability
@@ -36,13 +30,6 @@
   - `validate` → `validation validate` (with additional `validation dry-run` and `validation check-config` options)
 - **Improved CLI architecture**: Extracted command implementations from main CLI module into co-located packages (`cocode/repox/repox_cli.py`, `cocode/swe/swe_cli.py`, etc.) for better code organization
 - **Updated documentation**: All examples and references updated to reflect new command structure
-<<<<<<< HEAD
-
-### Added
-- Command group structure with `app.add_typer()` for better CLI organization
-- `cocode/common.py` module with shared utilities (`PipeCode` enum, `validate_repo_path()`, `get_output_dir()`)
-- Alternative command names for flexibility (e.g., `repox repo` alongside `repox convert`)
-=======
 - Repository path validation now supports both local paths and GitHub URLs
 - All SWE commands now support GitHub repository analysis in addition to local repositories
 - CLI help text updated to reflect GitHub repository support
@@ -50,18 +37,13 @@
 
 ### Removed
 - Direct command implementations from main CLI module (moved to dedicated CLI modules)
->>>>>>> 2dbef676
 
 ### Deprecated
 - Direct `cocode validate` command (still works but shows deprecation notice; use `cocode validation validate` instead)
 
-<<<<<<< HEAD
-**Migration**: Replace hyphens with spaces in SWE commands (e.g., `swe-from-repo` → `swe from-repo`) and use `repox convert` instead of `repox`. All old functionality remains available in the new structure.
-=======
 ### Security
 - GitHub authentication support with secure token handling
 - Private repository access with proper credential management
->>>>>>> 2dbef676
 
 ## [v0.1.3] - 2025-09-06
 
