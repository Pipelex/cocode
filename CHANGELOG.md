# Changelog

## [v0.1.2] - 2025-09-03

### Changed

<<<<<<< HEAD
- Deactivates pipeline tracking and activity tracking in `pipelex.toml`.
=======
- Deactivated pipeline tracking and activity tracking in `pipelex.toml`.
>>>>>>> 7dc0843b
- Added IDE extension link to `README.md`.

## [v0.1.1] - 2025-09-02

### Added

- Added demo video to README.md

## [v0.1.0] - 2025-09-02

### Changed

- Bump `pipelex` to `v0.9.0`: See `Pipelex` changelog [here](https://docs.pipelex.com/changelog/)
- Switched from `TOML` to `PLX` for pipeline definitions.

## [v0.0.15] - 2025-08-29

### Changed

- Fixed `typing_extensions` import error in `cocode/pipelex_libraries/pipelines/swe_diff/swe_diff.py` to use `typing_extensions` instead of `typing`.

## [v0.0.14] - 2025-08-29

### Fixed

- Fixed `StrEnum` import error in `cocode/cli.py` and `cocode/repox/process_python.py` to use `pipelex.types.StrEnum` instead of `enum.StrEnum`.

## [v0.0.13] - 2025-08-27

### Changed
- Bump `pipelex` to `v0.8.1`: See `Pipelex` changelog [here](https://docs.pipelex.com/changelog/)

## [v0.0.12] - 2025-08-21

### Changed
- Bump `pipelex` to `v0.7.0`: See `Pipelex` changelog [here](https://docs.pipelex.com/changelog/)

## [v0.0.11] - 2025-08-02

### Added
 - Added comprehensive changelog generation pipeline (`write_changelog_v2`) with three-stage processing: draft generation, polishing, and markdown formatting
 - Added `DraftChangelog` concept definition for intermediate changelog processing
 - Added AI-powered `draft_changelog_from_git_diff` pipe that analyzes code diffs using LLM to extract changes, improvements, and features
 - Added `polish_changelog` pipe that removes redundancy, groups related changes, and applies markdown formatting

## [v0.0.10] - 2025-08-02

### Changed
 - Default output file extension changed from .txt to .md for SWE diff analysis
 - Pipelex dependency constraint relaxed from exact version 0.6.9 to minimum version >=0.6.9
 - Jinja2 template formatting improved with consistent indentation for changelog sections

## [v0.0.9] - 2025-07-26

- Updated pipelex dependency from version 0.6.8 to 0.6.9

### Added
- README example for new CLI command `swe-ai-instruction-update` for updating AI instruction files
- New PipeCode enum values for extraction and documentation operations: EXTRACT_FUNDAMENTALS, EXTRACT_ENVIRONMENT_BUILD, EXTRACT_CODING_STANDARDS, EXTRACT_TEST_STRATEGY, EXTRACT_COLLABORATION, DOC_PROOFREAD, DOC_UPDATE, AI_INSTRUCTION_UPDATE

### Changed
- Simplified pipeline input handling to use input_memory instead of working_memory pattern
- Updated pipeline type definitions from CodeDiff to swe_diff.GitDiff for better naming consistency
- Switched default LLM model from gpt-4o to claude-4-sonnet for software engineering tasks
- Polished code related to cursor rules file detection with support for .cursor/rules directory pattern, using failable_load_text_from_path for better error handling

### Fixed
- Corrected typo in documentation update prompt template ('inclide' to 'include')
- Removed redundant doc_dir parameter from AI instruction update command
- Cleaned up unused to_stdout parameter from doc proofread command

## [v0.0.8] - 2025-07-25

### Added
- `NoDifferencesFound` exception class for handling cases where no differences are found in git diff.

### Changed
- Modified `swe_diff.plx` to reflect changes in pipeline steps and inputs/outputs.
- Refactored CLI commands to use `PipeRunMode` instead of `dry_run`.

### Removed
- Moved utility code from `swe_cmd.py` to `swe_utils.py`.

## [v0.0.7] - 2025-07-24

### Added
- New pipeline for proofreading documentation: `cocode swe-doc-proofread . --doc-dir docs`

### Changed
- Updated dependencies to `pipelex` version `v0.6.6`. See full `Pipelex` changelog [here](https://github.com/Pipelex/pipelex/blob/main/CHANGELOG.md).
- Updated LLM configurations in `cocode_deck.toml` and `vertexai.toml` files.

## [v0.0.6] - 2025-07-18

### Added
- New pipeline for updating documentation based on `git diff` analysis.
- New pipeline for updating AI instruction files based on `git diff` analysis.

### Changed
- Updated dependencies to `pipelex` version `0.6.3`.
- Modified the `Makefile` to include new commands for installing the latest dependencies and initializing libraries.

## [v0.0.5] - 2025-07-15

- Added the `pipelex_libraries` folder to the project
- Added `/pipelex_libraries` to `.gitignore`
- Moved `data/github/example_labels.json` to `tests/data/github/example_labels.json`

## [v0.0.4] - 2025-07-15

- Added GHA for publishing to PyPI, changelog check, doc deployment, and more

## [v0.0.3] - 2025-07-15

### Added
- New GitHub integration module (based on PyGithub) for cocode with commands for authentication, branch checking, repository info, and label syncing
- New issue templates for bug reports, feature requests, and general issues in GitHub
- New documentation pages including Getting Started, Commands, Examples, and Contributing

### Changed
- Updated Makefile to include new documentation commands for serving, checking, and deploying documentation with mkdocs
- Enhanced CLI with new command group for GitHub-related operations

## [v0.0.2] - 2025-07-11

### Added
- Added `CLA.md`, `CONTRIBUTING.md`, and `CODE_OF_CONDUCT.md`.

### Changed
- Fresh new look for the CLI: better helpers, sub commands, and more

### Fixed
- Fixed the dry run of `pipelex`
- Removed implementation of the `system` as in `pipelex`.

## [v0.0.1] - 2025-07-09

- Initial release<|MERGE_RESOLUTION|>--- conflicted
+++ resolved
@@ -4,11 +4,7 @@
 
 ### Changed
 
-<<<<<<< HEAD
-- Deactivates pipeline tracking and activity tracking in `pipelex.toml`.
-=======
 - Deactivated pipeline tracking and activity tracking in `pipelex.toml`.
->>>>>>> 7dc0843b
 - Added IDE extension link to `README.md`.
 
 ## [v0.1.1] - 2025-09-02
